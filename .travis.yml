--- conflicted
+++ resolved
@@ -19,14 +19,8 @@
 - node ./bin/sitespeed.js -u http://www.sitespeed.io -n 2 -d 0 --gpsiKey $GKEY --wptKey
   $WPTKEY --wptHost www.webpagetest.org
 - node ./bin/sitespeed.js -u http://127.0.0.1:8009/test/server/www/ -d 0 --junit
-<<<<<<< HEAD
-- node ./bin/sitespeed.js -u http://www.sitespeed.io -b phantomjs -n 1 --slimerjs
-  -m 2
-- node ./bin/sitespeed.js -u http://www.sitespeed.io -d 0 --noYslow
-=======
 - node ./bin/sitespeed.js -u http://www.sitespeed.io -b headless -n 1 --headless slimerjs -m 2
 - node ./bin/sitespeed.js -u http://www.sitespeed.io -b headless -n 1 -d 0 --noYslow
->>>>>>> b8a172ac
 after_script:
 - kill `ps aux | grep "python -m SimpleHTTPServer" | grep -v grep | awk '{print $2}'`
 env:
