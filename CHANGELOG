CHANGELOG sitespeed.io

<<<<<<< HEAD
hotfix (coming in 2.3)
------------------------
* Bug fix: The sitespeed-sites script had wrong path to the sitespeed script
=======
version 2.3-wip
------------------------
* Added the number of text assets that are missing GZIP on the summary page (xml) #310 and for pages #315. Add it by the name requestsWithoutGZipPerPage
* Fix in how to handle browser parameters, to get it to work clean with Jenkins
>>>>>>> 1f9fc8cf

version 2.2.2
------------------------
* Bug fix: User marks named with spaces broke the summary.xml
* Bug fix: Sites with extremely far away last modification time on an asset, could break an analyze
* Upgraded Browser Time version to 0.4, getting back custom user measurements.

version 2.2.1
------------------------
* Bug fix: Cleaner handling of relative URL in the sitespeed.io-junit script.

version 2.2
------------------------
* Moved all scripts to the bin folder, following the standard and easier to package
* Cleanup all scripts to use absolute paths, making it easier to package for Homebrew
* sitespeed-sites.io now always need to have the filename of the text file containing all the URLS
* New names: sitespeed.io-sites & sitespeed.io-junit
* New BrowserTime version (0.3) including backEndTime & frontEndTime
* Changed default summary page to show backend & frontend time (removed redirectionTime & domInteractiveTime)
* Increased timeout for the crawler for really slow pages
* Bug fix: The fix for removing invalid XML caharcters created by GA, sometimes broke the analyze, now fixed (#304)

version 2.1.1
------------------------
* New BrowserTime version, having 60s wait for load, also fixes Firefox 25 bug
* Logging all PhantomJS errors to own PhantomJS error log
* Bug fix: URL using brackets didn't get correct doc size
* Bug fix: Unable to crawl websites with GA cookie #298
* Bug fix: sitespeed-sites.io used the sitespeed.io script with sh instead of bash

version 2.1
------------------------
* Create two JUnit xml files, one for rules & one for timing metrics! The new names of the output files are: sitespeed.io-rules-junit.xml & sitespeed.io-timings-junit.xml
* Finetuned the logo
* Output the the input parameters to the error.log so it is easy to reproduce the error
* Centralized the error logging
* Added an easy way of include sitespeed.io in Travis-CI
* Made it possible to analyze a site with non signed certificates
* Prepared for HTTP 2.0 rules & renamed the current rulesets, new names: sitespeed.io-desktop & sitespeed.io-mobile
* Also copy the result.xml file to the output dir for sitespeed.io-junit.xml (to be able to create graphs per URL)
* Bug fix: The crawler sometimes picked up URL:s linking to other content types than HTML
* Bug fix: The JUnit xslt outputted timings metrics

version 2.0
------------------------
Major changes
------
* You can now choose which data that is showed in the summary boxes (the red/yellow/green ones on the start page) and the columns on the detailed summary page.
* You can also create your own box with your own data on the summary page and your own columns and data on the detailed summary page.
* Fetch Navigation Timing API data from a real browser, using Browser Time.
* New modified rule: the YSlow rule yimgnoscale doesn't work with PhantomJS. The new rule compare the image browser width and the real image width.
* The main script (sitespeed.io) has been cleaned up & Velocity templates has been restructured.
* You can now test multiple sites and compare them using the sitespeed-sites.io script (you can choose what kind of data to compare).
* There are now two different rule-sets, one for desktop & one for mobile.

Minor changes
------
* You can now configure the limits for the rules on the summary page. 
* Phone view on detailed summary page now only contains url & score to make it simpler to maintain.
* You can now see the IP of the computer running the test in the result.xml file.
* You can now set the max pages to test & the name of the test (displayed on every HTML page).
* Simplified user agent by choosing between iphone, ipad or nexus and a real agent & viewport is set.
* Output as CSV: Choose which column to output and always output ip, start url & date.
* Fix for Windows-users that is having spaces in their path to Java.
* Bug fix: URL:s that returns error (4XX-5XX and that sitespeed can't analyze) is now included in the JUnit xml.
* Bug fix: The JUnit script can now output files to a relative path.
* Bug fix: User Agent is now correctly set.

version 1.8.3
------------------------
* Supply a test name that will be shown on all pages. Use the the parameter -n 
* Well the problem is like this: Today there is no way to get the ttfb from PhantomJS so it is fetched by a extra request using curl. Some sites that don't cache internally (and are slow) can differ quite much for ttfb, meaning ttfb can be higher the next request than the load time the first time. If this happens it is now highlighted.
* Bug fix: show median front/back end time instead of percentile on summary page 
* Bug fix: when the ttfb is larger than pageload, don't add it to summary stats
* Bug fix: for some sites (very rarely) the total weight was fetched wrong by YSlow, fixed last release for all pages except summary & summary details.

version 1.8.2
------------------------
* Show percentage of requests & size per content type
* You can now export the pages data to csv (again) with the switch "-o csv"
* Upgraded the crawler: Better closing of connections, URL:s that not following RFC 2396 gave null pointers & when a cookie is not following the spec, the url of the page setting the cookie is now logged 
* On detailed page summary: Categorize favicon as favicon instead of others, and doc type has now an own category
* If an analysis fails, the url and the error from YSlow is now logged
* Cleanup: When you feed sitespeed.io with a list of urls from a file, the text messages is cleaner in the HTML
* Cleanup: Removed old JS table sorter on pages summary, works better now
* Bug fix: If a page was redirected, the gzipped size was fetched as 0, now fixed
* Bug fix: For some sites (example www.bike.se) the total weight was fetched wrong by YSlow, now the weight is calculated from each assets on the pages info page.
* Bug fix: Urls containing & broke some tests
* Bug fix: In very rare cases, YSlow reports a larger cache weight than the page weight. The bug is not fixed but when it happens, an error message is displayed
* Bug fix: Page weight was sometimes wrongly calculated, now each asset weight is used to calculate

version 1.8.1
------------------------
* Bug fix: TTFB on detailed page said ms but the value is s
* Bug fix: Yslow didn't honour max-age before expires (following 1.1 spec), now fixed
* Bug fix: Yslow couldn't fetch headers/weight for @import relative css, fixed
* Bug fix: Yslow now fetch assets, not fetched by PhantomJS
* Added the original favicon rule from Yslow since it works now with the bug fix
* Added favicon to the expire rules

version 1.8
------------------------
* Changed report dir name. Before it was sitespeed-HOST-NOWDATE, now it is HOST/NOWDATE, to make it easier to compare runs over time
* Added new XML format for the summary page.
* New page: The detailed summary page.
* Always output the result of the sitespeed-junit.io to the data dir
* Changed summary page: Before showed average & median, now median & 95 percentile
* Added summary of total image weight per page & on detailed level you can see  individual size
* New rule for checking if old versions of plugins is used. Right now only check JQuery.
* A little better check for correct Java version.
* Bug fix: The check for number of DOM elements where wrong when checking for warning 


version 1.7
------------------------
* Added check that Java exists before the analyze
* Feed sitespeed with either a url to crawl or a plain text file with a list of URL:s (NOTE: the -f argument is now used for the file, the -c is the new for follow a specific path when crawling)
* Create a junit xml file from the test, new script & new xsl file 
* Added new max size of a document, using stats from http archive
* Showing the number of domains on page summary
* Showing the percentage of assets that are cacheable on page summary
* Show the amount of assets that don't have an expire header om site summary & pages summary
* Removed prime cache values from site summary & page summary (was not always correct)
* Refactored page summary
* Removed rule ynumreq and created three new ones in order to get clearer junit xml result (and also only check for sync js): cssnumreq, cssimagesnumreq & jsnumreq  
* Added average & median nr of DOM elements on site summary and specific nr on page
* Added response headers info on assets page
* Bug fix: If a max age HTTP cache header was missing the cache time, the cache time was set to 0, not listening to Expires header.
* Bug fix: If a asset was missing expire header, the last one before that expire was inherited

version 1.6
------------------------
* The SPOF rule now only report font face that are loaded from another top level domain. Also the actual font file is reported.
* Show requests per domain on individual page.
* Show cache time for each asset & delta between last modified & delivered + average.
* Configure which yslow file to use and which ruleset.
* Show time spent in frontend vs backend per page.
* On the summary page, now show info blocks: time spent in frontend/backend and cachetime/last modified average.
* New page: The assets page, show the most used assets for the site
* Adjusted the warning rules on the summary page, now a warning is up to the average number collected from httparchive (where applicable)
* Java jar dependencies now compiled for java 1.6 and higher
* Upgraded Yslow to 3.1.5

version 1.5.2
------------------------
* Bugfix: The SPOF rule reported CSS & JS as SPOF:s wrongly

version 1.5.1
------------------------
* Bugfix: The crawler reported links returning 200 with another content type then text/html as error url:s

version 1.5
------------------------
* Added support for configuring the crawler (see the dependencies/crawler.properties file). 
* Added support for analyze behind proxy (thanks https://github.com/rhulse and https://github.com/samteeeee for reporting and testing it)
* Added html page that shows url:s that returned errors from the crawl
* Added percentage on summary page
* Added support for setting user agent
* Added support for setting view port
* Removed experimental rule for the amount of JS used
* Added new rule: Critical Path
* Finetuned the SPOF rule: Now also check font face
* Added time to first byte (using curl, new requirement)
* Fixed so document weight is fetched from curl aka the right sized if gzipped
* Bugfix: The check for phantomjs wasn't working, works now
* Bugfix: Now using JAVA_HOME in a correct way (thanks Rob-m)
* Bugfix: Upgraded the crawler to 1.3, now only fetched text/html links
* Removed csv as output format
* New rule: Avoid CDN lookups when your page has few requests
* New rule: Do not load stylesheet files when the page has few request
* New rule: Have a reasonable percentage of textual content compared to the rest of the page 

version 1.4
------------------------
* Changed the limit value for doc size on the summary page, vas 10 kb but gzip is taken into consideration, changed to 100 kb!
* Concatenating css & js in the results to one file each
* Show average of how much of a page that consist of javascript in percent, on the summary page
* Show median values where applicable on the summary page (now show both average & median value)
* Show how much of a page that is js & css on a page in percent, compared to content
* Made java heap size & result directory configurable from the sitespeed script
* Cleanup if the sitespeed.io script, removed unused code and made it easier to update
* You can now zip the output result by calling the script
* Upgraded to latest crawler & xml-velocity jar
* Added image, css, js and css image total weight/size on page view
* Added new experimental rule of javascript percentage
* Upgraded jquery from 1.8.2 to 1.8.3

version 1.3
------------------------
* Made all pages responsive, standard stuff except the table in pages.vm, two different tables, one for phones, one for the rest
* Moved webpagetest link from pages.vm to page, to make more space
* Added the summary data also on page.vm
* Added possibility to output all page data as csv file (yes that old thing)
* Added possibility to output every html file as png, for easy include in documents/web etc
* Added htmlcompressor (http://code.google.com/p/htmlcompressor/) to compress all html, to make the pages smaller
* Upgraded to latest version of the crawler (smaller in size)
* Added support for handling testing only one page (depth = 0), thanks @tomsutton1984

version 1.2
------------------------
* Better handling of input parameters, now you specify them in the order you like
* Possibility to not crawl specific path segments in urls
* Run multiple processes when analyzing pages (to make it faster)
* More documentation in the sitespeed.io script
* Include rules dictionary when using yslow, always update the doc.js in yslow when adding new rule
* Show the full rule name when showing broken rules
* Show explanation for all rules used, linked from summary page
* Show exact rule number, for easier trackback

version 1.1
------------------------
* New crawler instead of wget that didn't work on some sites with spider options (amazon etc) 
* Fix for css in head rule, now only dns lookups are punished, not the number of css
* Crawl by follow a specific path, meaning you can analyze parts of sites


version 1.0.1
------------------------
* Fixed bug that sometimes url:s was fetched from different domains than the main domain
* Added links to tested start url on both summary and page page
* Added parameters to webpagetest run three times by default
* When a SPOF is found, link to webpagetest with SPOF domains activated is used by default

version 1.0
------------------------
* Show full urls in pages & page to easier understand which url that is analyzed
* Show extra data in modals to make it clearer
* Popover & better texts on summary page
* Cleanup & bug fixes in the bash script, it sometimes failed on some sites when yslow outputted content after the xml
* Added output png:s that can be used on documents

version 0.9
------------------------
* New rules: Loading js async and finding single point of failure
* Modified expires to skip analytics scripts
* Updated rules texts

version 0.8
------------------------
* Added new custom rules and modified existing yslow rules.
* Favicon added :)

version  0.7
------------------------
* Upgraded to jquery 1.8
* Upgraded Twitter Bootstrap to 2.1
* Better title tag on result pages
* Fixed so that long url:s don't break
* Sometimes output xml was broken
* Only fetch content of type html

<|MERGE_RESOLUTION|>--- conflicted
+++ resolved
@@ -1,15 +1,10 @@
 CHANGELOG sitespeed.io
 
-<<<<<<< HEAD
-hotfix (coming in 2.3)
+version 2.2.3
 ------------------------
 * Bug fix: The sitespeed-sites script had wrong path to the sitespeed script
-=======
-version 2.3-wip
-------------------------
 * Added the number of text assets that are missing GZIP on the summary page (xml) #310 and for pages #315. Add it by the name requestsWithoutGZipPerPage
 * Fix in how to handle browser parameters, to get it to work clean with Jenkins
->>>>>>> 1f9fc8cf
 
 version 2.2.2
 ------------------------
