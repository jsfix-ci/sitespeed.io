--- conflicted
+++ resolved
@@ -5,14 +5,9 @@
 * Bug fix: TTFB on detailed page said ms but the value is s
 * Bug fix: Yslow didn't honour max-age before expires (following 1.1 spec), now fixed
 * Bug fix: Yslow couldn't fetch headers/weight for @import relative css, fixed
-<<<<<<< HEAD
 * Bug fix: Yslow now fetch assets, not fetched by PhantomJS
 * Added the original favicon rule from Yslow since it works now with the bug fix
 * Added favicon to the expire rules
-=======
-* Bug fix: Yslow didn't fetch all assets, because of PhantomJS
->>>>>>> 3b9aa63c
-
 
 version 1.8
 ------------------------
