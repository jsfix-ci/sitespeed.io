CHANGELOG sitespeed.io

version 2.3
------------------------
<<<<<<< HEAD
* Put the JUnit files into a dir named /junit/ when running the sitespeed.io-junit script. WARNING: this means you need to change in Jenkins where you match the files.
=======
* Include -V when listing supported options in command line help
>>>>>>> 65f9f708

version 2.2.3
------------------------
* Bug fix: The sitespeed-sites script had wrong path to the sitespeed script
* Added the number of text assets that are missing GZIP on the summary page (xml) #310 and for pages #315. Add it by the name requestsWithoutGZipPerPage
* Fix in how to handle browser parameters, to get it to work clean with Jenkins

version 2.2.2
------------------------
* Bug fix: User marks named with spaces broke the summary.xml
* Bug fix: Sites with extremely far away last modification time on an asset, could break an analyze
* Upgraded Browser Time version to 0.4, getting back custom user measurements.

version 2.2.1
------------------------
* Bug fix: Cleaner handling of relative URL in the sitespeed.io-junit script.

version 2.2
------------------------
* Moved all scripts to the bin folder, following the standard and easier to package
* Cleanup all scripts to use absolute paths, making it easier to package for Homebrew
* sitespeed-sites.io now always need to have the filename of the text file containing all the URLS
* New names: sitespeed.io-sites & sitespeed.io-junit
* New BrowserTime version (0.3) including backEndTime & frontEndTime
* Changed default summary page to show backend & frontend time (removed redirectionTime & domInteractiveTime)
* Increased timeout for the crawler for really slow pages
* Bug fix: The fix for removing invalid XML caharcters created by GA, sometimes broke the analyze, now fixed (#304)

version 2.1.1
------------------------
* New BrowserTime version, having 60s wait for load, also fixes Firefox 25 bug
* Logging all PhantomJS errors to own PhantomJS error log
* Bug fix: URL using brackets didn't get correct doc size
* Bug fix: Unable to crawl websites with GA cookie #298
* Bug fix: sitespeed-sites.io used the sitespeed.io script with sh instead of bash

version 2.1
------------------------
* Create two JUnit xml files, one for rules & one for timing metrics! The new names of the output files are: sitespeed.io-rules-junit.xml & sitespeed.io-timings-junit.xml
* Finetuned the logo
* Output the the input parameters to the error.log so it is easy to reproduce the error
* Centralized the error logging
* Added an easy way of include sitespeed.io in Travis-CI
* Made it possible to analyze a site with non signed certificates
* Prepared for HTTP 2.0 rules & renamed the current rulesets, new names: sitespeed.io-desktop & sitespeed.io-mobile
* Also copy the result.xml file to the output dir for sitespeed.io-junit.xml (to be able to create graphs per URL)
* Bug fix: The crawler sometimes picked up URL:s linking to other content types than HTML
* Bug fix: The JUnit xslt outputted timings metrics

version 2.0
------------------------
Major changes
------
* You can now choose which data that is showed in the summary boxes (the red/yellow/green ones on the start page) and the columns on the detailed summary page.
* You can also create your own box with your own data on the summary page and your own columns and data on the detailed summary page.
* Fetch Navigation Timing API data from a real browser, using Browser Time.
* New modified rule: the YSlow rule yimgnoscale doesn't work with PhantomJS. The new rule compare the image browser width and the real image width.
* The main script (sitespeed.io) has been cleaned up & Velocity templates has been restructured.
* You can now test multiple sites and compare them using the sitespeed-sites.io script (you can choose what kind of data to compare).
* There are now two different rule-sets, one for desktop & one for mobile.

Minor changes
------
* You can now configure the limits for the rules on the summary page. 
* Phone view on detailed summary page now only contains url & score to make it simpler to maintain.
* You can now see the IP of the computer running the test in the result.xml file.
* You can now set the max pages to test & the name of the test (displayed on every HTML page).
* Simplified user agent by choosing between iphone, ipad or nexus and a real agent & viewport is set.
* Output as CSV: Choose which column to output and always output ip, start url & date.
* Fix for Windows-users that is having spaces in their path to Java.
* Bug fix: URL:s that returns error (4XX-5XX and that sitespeed can't analyze) is now included in the JUnit xml.
* Bug fix: The JUnit script can now output files to a relative path.
* Bug fix: User Agent is now correctly set.

version 1.8.3
------------------------
* Supply a test name that will be shown on all pages. Use the the parameter -n 
* Well the problem is like this: Today there is no way to get the ttfb from PhantomJS so it is fetched by a extra request using curl. Some sites that don't cache internally (and are slow) can differ quite much for ttfb, meaning ttfb can be higher the next request than the load time the first time. If this happens it is now highlighted.
* Bug fix: show median front/back end time instead of percentile on summary page 
* Bug fix: when the ttfb is larger than pageload, don't add it to summary stats
* Bug fix: for some sites (very rarely) the total weight was fetched wrong by YSlow, fixed last release for all pages except summary & summary details.

version 1.8.2
------------------------
* Show percentage of requests & size per content type
* You can now export the pages data to csv (again) with the switch "-o csv"
* Upgraded the crawler: Better closing of connections, URL:s that not following RFC 2396 gave null pointers & when a cookie is not following the spec, the url of the page setting the cookie is now logged 
* On detailed page summary: Categorize favicon as favicon instead of others, and doc type has now an own category
* If an analysis fails, the url and the error from YSlow is now logged
* Cleanup: When you feed sitespeed.io with a list of urls from a file, the text messages is cleaner in the HTML
* Cleanup: Removed old JS table sorter on pages summary, works better now
* Bug fix: If a page was redirected, the gzipped size was fetched as 0, now fixed
* Bug fix: For some sites (example www.bike.se) the total weight was fetched wrong by YSlow, now the weight is calculated from each assets on the pages info page.
* Bug fix: Urls containing & broke some tests
* Bug fix: In very rare cases, YSlow reports a larger cache weight than the page weight. The bug is not fixed but when it happens, an error message is displayed
* Bug fix: Page weight was sometimes wrongly calculated, now each asset weight is used to calculate

version 1.8.1
------------------------
* Bug fix: TTFB on detailed page said ms but the value is s
* Bug fix: Yslow didn't honour max-age before expires (following 1.1 spec), now fixed
* Bug fix: Yslow couldn't fetch headers/weight for @import relative css, fixed
* Bug fix: Yslow now fetch assets, not fetched by PhantomJS
* Added the original favicon rule from Yslow since it works now with the bug fix
* Added favicon to the expire rules

version 1.8
------------------------
* Changed report dir name. Before it was sitespeed-HOST-NOWDATE, now it is HOST/NOWDATE, to make it easier to compare runs over time
* Added new XML format for the summary page.
* New page: The detailed summary page.
* Always output the result of the sitespeed-junit.io to the data dir
* Changed summary page: Before showed average & median, now median & 95 percentile
* Added summary of total image weight per page & on detailed level you can see  individual size
* New rule for checking if old versions of plugins is used. Right now only check JQuery.
* A little better check for correct Java version.
* Bug fix: The check for number of DOM elements where wrong when checking for warning 


version 1.7
------------------------
* Added check that Java exists before the analyze
* Feed sitespeed with either a url to crawl or a plain text file with a list of URL:s (NOTE: the -f argument is now used for the file, the -c is the new for follow a specific path when crawling)
* Create a junit xml file from the test, new script & new xsl file 
* Added new max size of a document, using stats from http archive
* Showing the number of domains on page summary
* Showing the percentage of assets that are cacheable on page summary
* Show the amount of assets that don't have an expire header om site summary & pages summary
* Removed prime cache values from site summary & page summary (was not always correct)
* Refactored page summary
* Removed rule ynumreq and created three new ones in order to get clearer junit xml result (and also only check for sync js): cssnumreq, cssimagesnumreq & jsnumreq  
* Added average & median nr of DOM elements on site summary and specific nr on page
* Added response headers info on assets page
* Bug fix: If a max age HTTP cache header was missing the cache time, the cache time was set to 0, not listening to Expires header.
* Bug fix: If a asset was missing expire header, the last one before that expire was inherited

version 1.6
------------------------
* The SPOF rule now only report font face that are loaded from another top level domain. Also the actual font file is reported.
* Show requests per domain on individual page.
* Show cache time for each asset & delta between last modified & delivered + average.
* Configure which yslow file to use and which ruleset.
* Show time spent in frontend vs backend per page.
* On the summary page, now show info blocks: time spent in frontend/backend and cachetime/last modified average.
* New page: The assets page, show the most used assets for the site
* Adjusted the warning rules on the summary page, now a warning is up to the average number collected from httparchive (where applicable)
* Java jar dependencies now compiled for java 1.6 and higher
* Upgraded Yslow to 3.1.5

version 1.5.2
------------------------
* Bugfix: The SPOF rule reported CSS & JS as SPOF:s wrongly

version 1.5.1
------------------------
* Bugfix: The crawler reported links returning 200 with another content type then text/html as error url:s

version 1.5
------------------------
* Added support for configuring the crawler (see the dependencies/crawler.properties file). 
* Added support for analyze behind proxy (thanks https://github.com/rhulse and https://github.com/samteeeee for reporting and testing it)
* Added html page that shows url:s that returned errors from the crawl
* Added percentage on summary page
* Added support for setting user agent
* Added support for setting view port
* Removed experimental rule for the amount of JS used
* Added new rule: Critical Path
* Finetuned the SPOF rule: Now also check font face
* Added time to first byte (using curl, new requirement)
* Fixed so document weight is fetched from curl aka the right sized if gzipped
* Bugfix: The check for phantomjs wasn't working, works now
* Bugfix: Now using JAVA_HOME in a correct way (thanks Rob-m)
* Bugfix: Upgraded the crawler to 1.3, now only fetched text/html links
* Removed csv as output format
* New rule: Avoid CDN lookups when your page has few requests
* New rule: Do not load stylesheet files when the page has few request
* New rule: Have a reasonable percentage of textual content compared to the rest of the page 

version 1.4
------------------------
* Changed the limit value for doc size on the summary page, vas 10 kb but gzip is taken into consideration, changed to 100 kb!
* Concatenating css & js in the results to one file each
* Show average of how much of a page that consist of javascript in percent, on the summary page
* Show median values where applicable on the summary page (now show both average & median value)
* Show how much of a page that is js & css on a page in percent, compared to content
* Made java heap size & result directory configurable from the sitespeed script
* Cleanup if the sitespeed.io script, removed unused code and made it easier to update
* You can now zip the output result by calling the script
* Upgraded to latest crawler & xml-velocity jar
* Added image, css, js and css image total weight/size on page view
* Added new experimental rule of javascript percentage
* Upgraded jquery from 1.8.2 to 1.8.3

version 1.3
------------------------
* Made all pages responsive, standard stuff except the table in pages.vm, two different tables, one for phones, one for the rest
* Moved webpagetest link from pages.vm to page, to make more space
* Added the summary data also on page.vm
* Added possibility to output all page data as csv file (yes that old thing)
* Added possibility to output every html file as png, for easy include in documents/web etc
* Added htmlcompressor (http://code.google.com/p/htmlcompressor/) to compress all html, to make the pages smaller
* Upgraded to latest version of the crawler (smaller in size)
* Added support for handling testing only one page (depth = 0), thanks @tomsutton1984

version 1.2
------------------------
* Better handling of input parameters, now you specify them in the order you like
* Possibility to not crawl specific path segments in urls
* Run multiple processes when analyzing pages (to make it faster)
* More documentation in the sitespeed.io script
* Include rules dictionary when using yslow, always update the doc.js in yslow when adding new rule
* Show the full rule name when showing broken rules
* Show explanation for all rules used, linked from summary page
* Show exact rule number, for easier trackback

version 1.1
------------------------
* New crawler instead of wget that didn't work on some sites with spider options (amazon etc) 
* Fix for css in head rule, now only dns lookups are punished, not the number of css
* Crawl by follow a specific path, meaning you can analyze parts of sites


version 1.0.1
------------------------
* Fixed bug that sometimes url:s was fetched from different domains than the main domain
* Added links to tested start url on both summary and page page
* Added parameters to webpagetest run three times by default
* When a SPOF is found, link to webpagetest with SPOF domains activated is used by default

version 1.0
------------------------
* Show full urls in pages & page to easier understand which url that is analyzed
* Show extra data in modals to make it clearer
* Popover & better texts on summary page
* Cleanup & bug fixes in the bash script, it sometimes failed on some sites when yslow outputted content after the xml
* Added output png:s that can be used on documents

version 0.9
------------------------
* New rules: Loading js async and finding single point of failure
* Modified expires to skip analytics scripts
* Updated rules texts

version 0.8
------------------------
* Added new custom rules and modified existing yslow rules.
* Favicon added :)

version  0.7
------------------------
* Upgraded to jquery 1.8
* Upgraded Twitter Bootstrap to 2.1
* Better title tag on result pages
* Fixed so that long url:s don't break
* Sometimes output xml was broken
* Only fetch content of type html

<|MERGE_RESOLUTION|>--- conflicted
+++ resolved
@@ -2,11 +2,9 @@
 
 version 2.3
 ------------------------
-<<<<<<< HEAD
 * Put the JUnit files into a dir named /junit/ when running the sitespeed.io-junit script. WARNING: this means you need to change in Jenkins where you match the files.
-=======
 * Include -V when listing supported options in command line help
->>>>>>> 65f9f708
+
 
 version 2.2.3
 ------------------------
