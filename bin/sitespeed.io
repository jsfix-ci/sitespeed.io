--- conflicted
+++ resolved
@@ -786,12 +786,7 @@
     local pagefilename=$(get_filename $1 $2)
 
     echo "Analyzing $url"
-<<<<<<< HEAD
-    phantomjs --ignore-ssl-errors=yes $PROXY_PHANTOMJS $YSLOW_FILE -d -r $RULESET -f xml --ua "$USER_AGENT_YSLOW" $VIEWPORT_YSLOW -n "$pagefilename.har" "$url"  >"$REPORT_DATA_PAGES_DIR/$pagefilename.xml"  2>> $REPORT_DATA_DIR/phantomjs.error.log || echo "PhantomJS could not handle $url , check the error log:  $REPORT_DATA_DIR/phantomjs.error.log"
-=======
-    phantomjs --ignore-ssl-errors=yes $PROXY_PHANTOMJS $YSLOW_FILE -d -r $RULESET -f xml --ua "$USER_AGENT_YSLOW" $VIEWPORT_YSLOW -n "$REPORT_DATA_HAR_DIR/$pagefilename.har" "$url"  >"$REPORT_DATA_PAGES_DIR/$pagefilename.xml"  2>> $REPORT_DATA_DIR/phantomjs.error.log || exit 1
->>>>>>> 20372a1b
-
+    phantomjs --ignore-ssl-errors=yes $PROXY_PHANTOMJS $YSLOW_FILE -d -r $RULESET -f xml --ua "$USER_AGENT_YSLOW" $VIEWPORT_YSLOW -n "$REPORT_DATA_HAR_DIR/$pagefilename.har" "$url"  >"$REPORT_DATA_PAGES_DIR/$pagefilename.xml"  2>> $REPORT_DATA_DIR/phantomjs.error.log || echo "PhantomJS could not handle $url , check the error log:  $REPORT_DATA_DIR/phantomjs.error.log"
     local s=$(du -k "$REPORT_DATA_PAGES_DIR/$pagefilename.xml" | cut -f1)
     # Check that the size is bigger than 0
     if [ $s -lt 10 ]
@@ -800,7 +795,7 @@
       ## do the same thing again but setting console to log the error to output
       log_error "Could not analyze $url unrecoverable error when parsing the page"
       log_error "Input parameters: $INPUT"
-      phantomjs --ignore-ssl-errors=yes $PROXY_PHANTOMJS $YSLOW_FILE -d -r $RULESET -f xml "$USER_AGENT_YSLOW" $VIEWPORT_YSLOW "$url" -c 2  >> $REPORT_DATA_DIR/$ERROR_LOG
+      phantomjs --ignore-ssl-errors=yes $PROXY_PHANTOMJS $YSLOW_FILE -d -r $RULESET -f xml "$USER_AGENT_YSLOW" $VIEWPORT_YSLOW "$url" -c 2  2>&1 >> $REPORT_DATA_DIR/$ERROR_LOG
 
       ## write the error url to the list
       echo "sitespeed.io got an unrecoverable error when parsing the page,$url" >> $REPORT_DATA_DIR/errorurls.txt
