--- conflicted
+++ resolved
@@ -1,17 +1,17 @@
 /**
- * Sitespeed.io - How speedy is your site? (http://www.sitespeed.io)
- * Copyright (c) 2014, Peter Hedenskog, Tobias Lidskog
- * and other contributors
- * Released under the Apache 2.0 License
- */
+* Sitespeed.io - How speedy is your site? (http://www.sitespeed.io)
+* Copyright (c) 2014, Peter Hedenskog, Tobias Lidskog
+* and other contributors
+* Released under the Apache 2.0 License
+*/
 
 var path = require('path'),
-  util = require('../util/util'),
-  inspect = require('util').inspect,
-  fs = require('fs'),
-  WebPageTest = require('webpagetest'),
-  winston = require('winston'),
-  async = require('async');
+util = require('../util/util'),
+fs = require('fs'),
+inspect = require('util').inspect,
+WebPageTest = require('webpagetest'),
+winston = require('winston'),
+async = require('async');
 
 module.exports = {
   analyze: function(urls, config, callback) {
@@ -20,7 +20,7 @@
     fs.mkdir(wptResultDir, function(err) {
 
       if (err) {
-        log.log('error', 'Could not create the WPT result dir: ' + wptResultDir + ' ' + err);
+        log.log('error', 'Could not create the WPT result dir: ' + wptResultDir + ' ' + inspect(err));
         callback(err, {
           'type': 'webpagetest',
           'data': {},
@@ -32,7 +32,7 @@
         var pageData = {};
 
         var wpt = ((config.wptKey) ? new WebPageTest(config.wptHost, config.wptKey) :
-          new WebPageTest(config.wptHost));
+        new WebPageTest(config.wptHost));
 
         if (!Array.isArray(config.wptConfig)) {
           config.wptConfig = [config.wptConfig];
@@ -41,27 +41,22 @@
         urls.forEach(function(u) {
           var allRuns = [];
           config.wptConfig.forEach(function (wptConf) {
-          queue.push({
-            'url': u,
-            'wpt': wpt,
-<<<<<<< HEAD
-            'config': config
-          }, function(err, data) {
-=======
-            'config': config,
-            'wptConf': wptConf
-          }, function(data, err) {
->>>>>>> bca9e3c8
-            if (err) {
-              log.log('error', 'Error running WebPageTest: ' + err);
-              errors[u] = err;
-            } else {
-              allRuns.push(data);
-            }
-          });
+            queue.push({
+              'url': u,
+              'wpt': wpt,
+              'config': config,
+              'wptConf': wptConf
+            }, function(data, err) {
+              if (err) {
+                log.log('error', 'Error running WebPageTest: ' + inspect(err));
+                errors[u] = err;
+              } else {
+                allRuns.push(data);
+              }
+            });
+          });
+          pageData[u] = allRuns;
         });
-        pageData[u] = allRuns;
-      });
 
         queue.drain = function() {
           callback(undefined, {
@@ -109,40 +104,32 @@
       }
     });
   }
-  log.info('Running WebPageTest %s', url, wptOptions);
+  log.log('info', 'Running WebPageTest ' + url, wptOptions);
 
   wpt.runTest(url, wptOptions, function(err, data) {
 
     log.verbose('Got the following from WebPageTest:' + JSON.stringify(data));
 
+    if (err) {
+      log.log('error', 'WebPageTest couldn\'t fetch info for url ' + url + inspect(err));
+      return asyncDoneCallback(undefined, err);
+    }
+
     var wptKey = util.getWPTKey(wptOptions.location, wptOptions.connectivity);
-
-    if (err) {
-      log.error('WebPageTest couldn\'t fetch info for url %s (%s)', url, inspect(err));
-      return asyncDoneCallback(err);
-    }
-
-    /* Removing this since it looks to come from the latest WPT, need to read the latest changelog
-    if (!data.response) {
-      log.error('WebPageTest didn\'t deliver a response for url %s (%s)', url, data);
-      return asyncDoneCallback(new Error('No response from WPT.'));
-    }
-    */
-
     var id = data.response.data.testId;
     var har;
 
     async.parallel({
-        fetchWaterfall: function(cb) {
-          var waterfallOptions = {
-            dataURI: false,
-            colorByMime: true,
-            width: 1140
-          };
-          wpt.getWaterfallImage(id, waterfallOptions, function(err, data, info) {
-
-            var wstream = fs.createWriteStream(path.join(config.run.absResultDir, config.dataDir,
-              'webpagetest', util.getFileName(url) + wptKey +  '-waterfall.png'));
+      fetchWaterfall: function(cb) {
+        var waterfallOptions = {
+          dataURI: false,
+          colorByMime: true,
+          width: 1140
+        };
+        wpt.getWaterfallImage(id, waterfallOptions, function(err, data, info) {
+
+          var wstream = fs.createWriteStream(path.join(config.run.absResultDir, config.dataDir,
+            'webpagetest', util.getFileName(url) + wptKey +  '-waterfall.png'));
 
             // wstream.on('finish', function () {
             // });
@@ -163,73 +150,56 @@
             var wstream = fs.createWriteStream(path.join(config.run.absResultDir, config.dataDir,
               'webpagetest', util.getFileName(url) + wptKey + '-waterfall-repeat.png'));
 
-            wstream.on('finish', function() {
-              // console.log('Wrote waterfall');
+              wstream.on('finish', function() {
+                // console.log('Wrote waterfall');
+              });
+              wstream.write(data);
+              wstream.end();
+              cb();
             });
-            wstream.write(data);
-            wstream.end();
-            cb();
-          });
-        },
-        fetchHar: function(cb) {
-          wpt.getHARData(id, {}, function(err, data) {
-            if (err) {
-<<<<<<< HEAD
-              log.error('WebPageTest couldn\'t get HAR (%s)', inspect(err));
-              return cb(err);
-            }
-
-            har = data;
-            var harPath = path.join(config.run.absResultDir, config.dataDir,
+          },
+          fetchHar: function(cb) {
+            wpt.getHARData(id, {}, function(err, data) {
+              if (err) {
+                log.log('error', 'WebPageTest couldn\'t get HAR (' +
+                JSON.stringify(err) + ')');
+                cb(err);
+              } else {
+                har = data;
+                // TODO name need to include location, browser and internet speed
+                var harPath = path.join(config.run.absResultDir, config.dataDir,
+                  'webpagetest',
+                  util.getFileName(url) + wptKey + '-wpt.har');
+                  fs.writeFile(harPath, JSON.stringify(data), function(err) {
+                    if (err) {
+                      log.log('error', 'WebPageTest couldn\'t write the HAR (' +
+                      JSON.stringify(err) + ')');
+                      cb(err);
+                    } else {
+                      cb();
+                    }
+                  });
+                }
+
+              });
+            },
+            storeWptData: function(cb) {
+              // TODO name need to include location, browser and internet speed
+              var jsonPath = path.join(config.run.absResultDir, config.dataDir,
                 'webpagetest',
-                util.getFileName(url) + '-wpt.har');
-            fs.writeFile(harPath, JSON.stringify(data), function(err) {
+                util.getFileName(url) + wptKey + '-webpagetest.json');
+                fs.writeFile(jsonPath, JSON.stringify(data), cb);
+              }
+            },
+            function(err, results) {
               if (err) {
-                log.error('WebPageTest couldn\'t write the HAR (%s)', inspect(err));
+                asyncDoneCallback(undefined, err);
+              } else {
+                asyncDoneCallback({
+                  'wpt': data,
+                  'har': har
+                }, undefined);
               }
-=======
-              log.log('error', 'WebPageTest couldn\'t get HAR (' +
-                JSON.stringify(err) + ')');
-              cb(err);
-            } else {
-              har = data;
-              // TODO name need to include location, browser and internet speed
-              var harPath = path.join(config.run.absResultDir, config.dataDir,
-                'webpagetest',
-                util.getFileName(url) + wptKey + '-wpt.har');
-              fs.writeFile(harPath, JSON.stringify(data), function(err) {
-                if (err) {
-                  log.log('error', 'WebPageTest couldn\'t write the HAR (' +
-                    JSON.stringify(err) + ')');
-                  cb(err);
-                } else {
-                  cb();
-                }
-              });
-            }
->>>>>>> bca9e3c8
-
-              return cb(err);
             });
           });
-        },
-        storeWptData: function(cb) {
-          // TODO name need to include location, browser and internet speed
-          var jsonPath = path.join(config.run.absResultDir, config.dataDir,
-            'webpagetest',
-            util.getFileName(url) + wptKey + '-webpagetest.json');
-          fs.writeFile(jsonPath, JSON.stringify(data), cb);
-        }
-      },
-      function(err, results) {
-        if (err) {
-          return asyncDoneCallback(err);
-        }
-
-        return asyncDoneCallback(undefined, {
-          'wpt': data,
-          'har': har
-        });
-      });
-  });
-}+        }