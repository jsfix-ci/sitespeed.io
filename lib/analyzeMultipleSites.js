var path = require('path'),
  dateFormat = require('dateformat'),
  fs = require('fs-extra'),
  async = require('async'),
  EOL = require('os').EOL,
  urlParser = require('url'),
  log = require('winston'),
  SitesHTMLRenderer = require('./sitesHTMLRenderer'),
  fileHelper = require('./util/fileHelpers'),
  AnalyzeOneSite = require('./analyzeOneSite');

/**
 * Analyze multiple sites
 * @constructor
 */
function AnalyzeMultipleSites(config) {
  this.config = config;
  // store all site data here, use it when parsing and
  // creating the sites HTML file
  this.sites = {};
  this.htmlRenderer = new SitesHTMLRenderer(config);
}

AnalyzeMultipleSites.prototype.run = function(finishedCb) {

  var self = this;
<<<<<<< HEAD
  var urls = self.config.sites
  var queue = async.queue(self._setupConfigurationForSite, 1);
  log.log('info', 'Analyze ' + urls.length + ' sites');
  urls.forEach(function(url) {
    if (url !== '') {
      queue.push({
        'url': url,
        'runner': self
      }, function() {
        log.log('info', 'Finished with site ' + url);
      });
=======

  // read the urls from the text file, queue them
  // and start analyze them
  fs.readFile(self.config.sites, function(err, data) {
    if (err) {
      return finishedCb(err);
>>>>>>> bfc9183b
    }
  });

<<<<<<< HEAD
  queue.drain = function() {
    // we are finished, lets copy all the css/js/image assets and
    // render the specific HTML for showing sites info
    async.parallel({
        copySiteAssets: function(cb) {
          fs.copy(path.join(__dirname, '../assets/'), path.join(self.config.run.absResultDir, '..'), function(
            err) {
            if (err) {
              throw err;
            }
            cb();
          });
        },
        renderSites: function(cb) {
          self.htmlRenderer.renderSites(self.sites, cb);
        }
      },
      function(err, results) {
        if (!err) {
          log.log('info', 'Wrote sites result to ' + self.config.run.absResultDir);
        }
        finshedCb();
      });
  };
=======
    queue.drain = function() {
      // we are finished, lets copy all the css/js/image assets and
      // render the specific HTML for showing sites info
      async.parallel({
          copySiteAssets: function(cb) {
            fs.copy(path.join(__dirname, '../assets/'), path.join(self.config.run.absResultDir, '..'), cb);
          },
          renderSites: function(cb) {
            self.htmlRenderer.renderSites(self.sites, cb);
          }
        },
        function(err, results) {
          if (!err) {
            log.log('info', 'Wrote sites result to ' + self.config.run.absResultDir);
          }
          finishedCb(err);
        });
    };
  });
>>>>>>> bfc9183b
};

AnalyzeMultipleSites.prototype._getDataDir = function(config) {

  // if we have an absolute path, use it, else create it from the command is run
  var startPath = (config.resultBaseDir.charAt(0) === path.sep) ? config.resultBaseDir : path.join(process.cwd(),
    path.sep,
    config.resultBaseDir);

  // if we configured a name for a run use it, else use the date
  if (!config.outputFolderName) {
    config.startFolder = dateFormat(config.run.date, 'yyyy-mm-dd-HH-MM-ss');
  } else {
    config.startFolder = config.outputFolderName;
  }

  // setup the absolute dir where we will store all the data
  config.run.absResultDir = path.join(startPath, 'sites', config.startFolder, config.urlObject ? config.urlObject.hostname :
    path.basename(config.file));

  return path.join(config.run.absResultDir, config.dataDir);
};

AnalyzeMultipleSites.prototype._setupConfigurationForSite = function(args, cb) {

  var config = args.runner.config;

  if (args.url.indexOf('http') > -1) {
    config.url = args.url;
    config.urlObject = urlParser.parse(config.url);
  } else {
    config.file = args.url;
    // we need to take a sneek peak at the file to fetch the domain of the site
    // TODO remove the sync
    var data = fs.readFileSync(config.file);
    var urls = data.toString().split(EOL).filter(function(l) {
      return l.length > 0;
    });
    config.url = urls[0];
    config.urlObject = urlParser.parse(urls[0]);
  }
  // setup the start url for this site that we gonna test


  var dataDir = args.runner._getDataDir(config);

  fileHelper.createDir(dataDir, function(err) {
    if (err) {
      log.log('error', 'Couldnt create the data dir:' + dataDir + ' ' + err);
      return cb(err);
    } else {
      var analyzeOneSite = new AnalyzeOneSite(config);
      analyzeOneSite.run(function() {
        // when we are finsished store the aggregates data so
        // we can use it to create site info later
        args.runner.sites[config.url] = analyzeOneSite.aggregates;

        cb();
      });
    }
  });
};

module.exports = AnalyzeMultipleSites;<|MERGE_RESOLUTION|>--- conflicted
+++ resolved
@@ -24,7 +24,6 @@
 AnalyzeMultipleSites.prototype.run = function(finishedCb) {
 
   var self = this;
-<<<<<<< HEAD
   var urls = self.config.sites
   var queue = async.queue(self._setupConfigurationForSite, 1);
   log.log('info', 'Analyze ' + urls.length + ' sites');
@@ -36,43 +35,9 @@
       }, function() {
         log.log('info', 'Finished with site ' + url);
       });
-=======
-
-  // read the urls from the text file, queue them
-  // and start analyze them
-  fs.readFile(self.config.sites, function(err, data) {
-    if (err) {
-      return finishedCb(err);
->>>>>>> bfc9183b
     }
   });
 
-<<<<<<< HEAD
-  queue.drain = function() {
-    // we are finished, lets copy all the css/js/image assets and
-    // render the specific HTML for showing sites info
-    async.parallel({
-        copySiteAssets: function(cb) {
-          fs.copy(path.join(__dirname, '../assets/'), path.join(self.config.run.absResultDir, '..'), function(
-            err) {
-            if (err) {
-              throw err;
-            }
-            cb();
-          });
-        },
-        renderSites: function(cb) {
-          self.htmlRenderer.renderSites(self.sites, cb);
-        }
-      },
-      function(err, results) {
-        if (!err) {
-          log.log('info', 'Wrote sites result to ' + self.config.run.absResultDir);
-        }
-        finshedCb();
-      });
-  };
-=======
     queue.drain = function() {
       // we are finished, lets copy all the css/js/image assets and
       // render the specific HTML for showing sites info
@@ -91,8 +56,6 @@
           finishedCb(err);
         });
     };
-  });
->>>>>>> bfc9183b
 };
 
 AnalyzeMultipleSites.prototype._getDataDir = function(config) {
